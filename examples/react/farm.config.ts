--- conflicted
+++ resolved
@@ -33,14 +33,9 @@
     minify: false
   },
   server: {
-<<<<<<< HEAD
-    hmr: true,
-    cors: true
-=======
     cors: true,
     port: 6260,
     host: 'localhost'
->>>>>>> c276963a
   },
   plugins: [
     '@farmfe/plugin-react',
