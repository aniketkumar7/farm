--- conflicted
+++ resolved
@@ -243,16 +243,9 @@
     Self {
       alias: HashMap::new(),
       main_fields: vec![
-<<<<<<< HEAD
-        String::from("module")
-=======
-        String::from("exports"),
-        String::from("browser"),
         String::from("module"),
-        String::from("main"),
         String::from("jsnext:main"),
         String::from("jsnext"),
->>>>>>> 429cea0c
       ],
       main_files: vec![String::from("index")],
       extensions: vec![
