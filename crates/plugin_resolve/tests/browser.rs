use std::sync::Arc;

use farmfe_core::{
  config::{Config, OutputConfig, TargetEnv},
  context::CompilationContext,
  plugin::ResolveKind,
};
use farmfe_plugin_resolve::resolver::Resolver;
use farmfe_testing_helpers::fixture;

/// See browser field spec (https://github.com/defunctzombie/package-browser-field-spec)

#[test]
fn resolve_browser_basic() {
  fixture!(
    "tests/fixtures/resolve-node-modules/browser/index.ts",
    |file, _| {
      let cwd = file.parent().unwrap().to_path_buf();
      let resolver = Resolver::new();

      let resolved = resolver.resolve(
        "basic",
        cwd.clone(),
        &ResolveKind::Import,
        &Arc::new(CompilationContext::default()),
      );
      assert!(resolved.is_some());
      let resolved = resolved.unwrap();

      assert_eq!(
        resolved.resolved_path,
        cwd
          .join("node_modules")
          .join("basic")
          .join("browser.js")
          .to_string_lossy()
          .to_string()
      );

      let resolver = Resolver::new();

      let resolved = resolver.resolve(
        "basic",
        cwd.clone(),
        &ResolveKind::Import,
        &Arc::new(
          CompilationContext::new(
            Config {
              output: OutputConfig {
                target_env: farmfe_core::config::TargetEnv::Node,
                ..Default::default()
              },
              ..Default::default()
            },
            vec![],
          )
          .unwrap(),
        ),
      );
      assert!(resolved.is_some());
      let resolved = resolved.unwrap();

      assert_eq!(
        resolved.resolved_path,
        cwd
          .join("node_modules")
          .join("basic")
          .join("main.js")
          .to_string_lossy()
          .to_string()
      );
    }
  );
}

// #[test]
// fn resolve_browser_replace() {
//   fixture!(
//     "tests/fixtures/resolve-node-modules/browser/node_modules/replace/package.json",
//     |file, _| {
//       let cwd = file.parent().unwrap().to_path_buf();
//       let resolver = Resolver::new();

//       let resolved = resolver.resolve(
//         "module-a",
//         cwd.clone(),
//         &ResolveKind::Import,
//         &Arc::new(CompilationContext::default()),
//       );
//       assert!(resolved.is_some());
//       let resolved = resolved.unwrap();

//       assert_eq!(
//         resolved.resolved_path,
//         cwd
//           .join("shims")
//           .join("module-a.js")
//           .to_string_lossy()
//           .to_string()
//       );

//       // let resolved = resolver.resolve(
//       //   "./only.js",
//       //   cwd.join("server"),
//       //   &ResolveKind::Import,
//       //   &Arc::new(CompilationContext::default()),
//       // );
//       // assert!(resolved.is_some());

//       // let resolved = resolved.unwrap();
//       // assert_eq!(
//       //   resolved.resolved_path,
//       //   cwd
//       //     .join("shims")
//       //     .join("client-only.js")
//       //     .to_string_lossy()
//       //     .to_string()
//       // );

//       // // normal resolve
//       // let resolved = resolver.resolve(
//       //   "./module-a.js",
//       //   cwd.join("shims"),
//       //   &ResolveKind::Import,
//       //   &Arc::new(CompilationContext::default()),
//       // );
//       // assert!(resolved.is_some());
//       // let resolved = resolved.unwrap();

//       // assert_eq!(
//       //   resolved.resolved_path,
//       //   cwd
//       //     .join("shims")
//       //     .join("module-a.js")
//       //     .to_string_lossy()
//       //     .to_string()
//       // );
//     }
//   );
// }

#[test]
fn resolve_browser_replace() {
  fixture!(
    "tests/fixtures/resolve-node-modules/browser/index.ts",
    |file, _| {
      let cwd = file.parent().unwrap().to_path_buf();
      let resolver = Resolver::new();

      let resolved = resolver.resolve(
        "replace/module-a",
        cwd.clone(),
        &ResolveKind::Import,
        &Arc::new(CompilationContext::default()),
      );
      assert!(resolved.is_some());
      let resolved = resolved.unwrap();

      assert_eq!(
        resolved.resolved_path,
        cwd
          .join("node_modules")
          .join("replace")
          .join("shims")
          .join("module-a.js")
          .to_string_lossy()
          .to_string()
      );

      // let resolved = resolver.resolve(
      //   "./only.js",
      //   cwd.join("server"),
      //   &ResolveKind::Import,
      //   &Arc::new(CompilationContext::default()),
      // );
      // assert!(resolved.is_some());

      // let resolved = resolved.unwrap();
      // assert_eq!(
      //   resolved.resolved_path,
      //   cwd
      //     .join("shims")
      //     .join("client-only.js")
      //     .to_string_lossy()
      //     .to_string()
      // );

      // // normal resolve
      // let resolved = resolver.resolve(
      //   "./module-a.js",
      //   cwd.join("shims"),
      //   &ResolveKind::Import,
      //   &Arc::new(CompilationContext::default()),
      // );
      // assert!(resolved.is_some());
      // let resolved = resolved.unwrap();

      // assert_eq!(
      //   resolved.resolved_path,
      //   cwd
      //     .join("shims")
      //     .join("module-a.js")
      //     .to_string_lossy()
      //     .to_string()
      // );
    }
  );
}

#[test]
fn resolve_browser_ignore() {
  fixture!(
    "tests/fixtures/resolve-node-modules/browser/node_modules/ignore/package.json",
    |file, _| {
      let cwd = file.parent().unwrap().to_path_buf();
      let resolver = Resolver::new();

      let resolved = resolver.resolve(
        "module-a",
        cwd.clone(),
        &ResolveKind::Import,
        &Arc::new(CompilationContext::default()),
      );
      assert!(resolved.is_some());
      let resolved = resolved.unwrap();

      assert_eq!(resolved.resolved_path, "module-a".to_string());
      assert!(resolved.external);

      // let resolved = resolver.resolve(
      //   "./only.js",
      //   cwd.join("server"),
      //   &ResolveKind::Import,
      //   &Arc::new(CompilationContext::default()),
      // );
      // assert!(resolved.is_some());
      // let resolved = resolved.unwrap();

      // assert_eq!(
      //   resolved.resolved_path,
      //   cwd
      //     .join("shims")
      //     .join("server-only.js")
      //     .to_string_lossy()
      //     .to_string()
      // );
      // assert!(!resolved.external);
      // assert!(!resolved.side_effects);
    }
  );
}

#[test]
fn resolve_browser_target_env_node() {
  fixture!(
    "tests/fixtures/resolve-node-modules/browser/node_modules/replace/package.json",
    |file, _| {
      let cwd = file.parent().unwrap().to_path_buf();
      let resolver = Resolver::new();

      let resolved = resolver.resolve(
        "./only.js",
        cwd.join("server"),
        &ResolveKind::Import,
        &Arc::new(
          CompilationContext::new(
            Config {
              output: OutputConfig {
                target_env: TargetEnv::Node,
                ..Default::default()
              },
              ..Default::default()
            },
            vec![],
          )
          .unwrap(),
        ),
      );
      assert!(resolved.is_some());

      let resolved = resolved.unwrap();
      assert_eq!(
        resolved.resolved_path,
        cwd
          .join("server")
          .join("only.js")
          .to_string_lossy()
          .to_string()
      );

      // normal resolve
      let resolved = resolver.resolve(
        "./module-a.js",
        cwd.join("shims"),
        &ResolveKind::Import,
        &Arc::new(CompilationContext::default()),
      );
      assert!(resolved.is_some());
      let resolved = resolved.unwrap();

      assert_eq!(
        resolved.resolved_path,
        cwd
          .join("shims")
          .join("module-a.js")
          .to_string_lossy()
          .to_string()
      );
    }
  );
}

#[test]
<<<<<<< HEAD
fn resolve_browser_replace_mapping() {
=======
fn resolve_browser_entry_replace() {
>>>>>>> a5c31998
  fixture!(
    "tests/fixtures/resolve-node-modules/browser/index.ts",
    |file, _| {
      let cwd = file.parent().unwrap().to_path_buf();
      let resolver = Resolver::new();

      let resolved = resolver.resolve(
<<<<<<< HEAD
        "@farm/resolve-browser-field/no-ext",
=======
        "entry-replace",
>>>>>>> a5c31998
        cwd.clone(),
        &ResolveKind::Import,
        &Arc::new(CompilationContext::default()),
      );
      assert!(resolved.is_some());
<<<<<<< HEAD

      let resolved = resolved.unwrap();
=======
      let resolved = resolved.unwrap();

>>>>>>> a5c31998
      assert_eq!(
        resolved.resolved_path,
        cwd
          .join("node_modules")
<<<<<<< HEAD
          .join("@farm")
          .join("resolve-browser-field")
          .join("out")
          .join("esm.browser.js")
          .to_string_lossy()
          .to_string()
      );

      // normal resolve
      // let resolved = resolver.resolve(
      //   "./module-a.js",
      //   cwd.join("shims"),
      //   &ResolveKind::Import,
      //   &Arc::new(CompilationContext::default()),
      // );
      // assert!(resolved.is_some());
      // let resolved = resolved.unwrap();

      // assert_eq!(
      //   resolved.resolved_path,
      //   cwd
      //     .join("shims")
      //     .join("module-a.js")
      //     .to_string_lossy()
      //     .to_string()
      // );
=======
          .join("entry-replace")
          .join("lib")
          .join("browser.js")
          .to_string_lossy()
          .to_string()
      );
>>>>>>> a5c31998
    }
  );
}<|MERGE_RESOLUTION|>--- conflicted
+++ resolved
@@ -311,11 +311,7 @@
 }
 
 #[test]
-<<<<<<< HEAD
-fn resolve_browser_replace_mapping() {
-=======
 fn resolve_browser_entry_replace() {
->>>>>>> a5c31998
   fixture!(
     "tests/fixtures/resolve-node-modules/browser/index.ts",
     |file, _| {
@@ -323,62 +319,24 @@
       let resolver = Resolver::new();
 
       let resolved = resolver.resolve(
-<<<<<<< HEAD
-        "@farm/resolve-browser-field/no-ext",
-=======
         "entry-replace",
->>>>>>> a5c31998
-        cwd.clone(),
-        &ResolveKind::Import,
-        &Arc::new(CompilationContext::default()),
-      );
-      assert!(resolved.is_some());
-<<<<<<< HEAD
-
-      let resolved = resolved.unwrap();
-=======
-      let resolved = resolved.unwrap();
-
->>>>>>> a5c31998
+        cwd.clone(),
+        &ResolveKind::Import,
+        &Arc::new(CompilationContext::default()),
+      );
+      assert!(resolved.is_some());
+      let resolved = resolved.unwrap();
+
       assert_eq!(
         resolved.resolved_path,
         cwd
           .join("node_modules")
-<<<<<<< HEAD
-          .join("@farm")
-          .join("resolve-browser-field")
-          .join("out")
-          .join("esm.browser.js")
-          .to_string_lossy()
-          .to_string()
-      );
-
-      // normal resolve
-      // let resolved = resolver.resolve(
-      //   "./module-a.js",
-      //   cwd.join("shims"),
-      //   &ResolveKind::Import,
-      //   &Arc::new(CompilationContext::default()),
-      // );
-      // assert!(resolved.is_some());
-      // let resolved = resolved.unwrap();
-
-      // assert_eq!(
-      //   resolved.resolved_path,
-      //   cwd
-      //     .join("shims")
-      //     .join("module-a.js")
-      //     .to_string_lossy()
-      //     .to_string()
-      // );
-=======
           .join("entry-replace")
           .join("lib")
           .join("browser.js")
           .to_string_lossy()
           .to_string()
       );
->>>>>>> a5c31998
     }
   );
 }