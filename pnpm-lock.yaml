--- conflicted
+++ resolved
@@ -11956,7 +11956,6 @@
       yargs: 15.4.1
     dev: true
 
-<<<<<<< HEAD
   /solid-element@1.7.1(solid-js@1.7.8):
     resolution: {integrity: sha512-VtG3kg3HRUkq6QN4iyZKX1qmXYCEHMO3yH1DfakifaO+ncxHa56jU8SLtEgD55zR230pXQyPTWaEDDS0hTlmpg==}
     peerDependencies:
@@ -11965,14 +11964,12 @@
       component-register: 0.8.3
       solid-js: 1.7.8
     dev: false
-=======
   /snake-case@3.0.4:
     resolution: {integrity: sha512-LAOh4z89bGQvl9pFfNF8V146i7o7/CqFPbqzYgP+yYzDIDeS9HaNFtXABamRW+AQzEVODcvE79ljJ+8a9YSdMg==}
     dependencies:
       dot-case: 3.0.4
       tslib: 2.5.0
     dev: true
->>>>>>> 82a41e60
 
   /solid-js@1.7.8:
     resolution: {integrity: sha512-XHBWk1FvFd0JMKljko7FfhefJMTSgYEuVKcQ2a8hzRXfiuSJAGsrPPafqEo+f6l+e8Oe3cROSpIL6kbzjC1fjQ==}
